--- conflicted
+++ resolved
@@ -105,14 +105,8 @@
     filenames.sort()
     for i in list_basic:
         for name in filenames:
-<<<<<<< HEAD
             if i in name:
                 exec("%sfile = '%s'" % (i,name))
-    print(rlds_file)
-=======
-            if list_basic[i] in name:
-                exec("%sfile = %s", (list_basic[i],name))
->>>>>>> e527fc8c
     #rlds_file = filenames[6]
     #rlus_file = filenames[7]
     #rsds_file = filenames[9]
